--- conflicted
+++ resolved
@@ -295,42 +295,6 @@
 
         return interp
 
-<<<<<<< HEAD
-    def _ExecuteHookViaReexec(self, interp, context, **kwargs):
-        """Execute the hook script through |interp|.
-
-        Note: Support for this feature should be dropped ~Jun 2021.
-
-        Args:
-            interp: The Python program to run.
-            context: Basic Python context to execute the hook inside.
-            kwargs: Arbitrary arguments to pass to the hook script.
-
-        Raises:
-            HookError: When the hooks failed for any reason.
-        """
-        # This logic needs to be kept in sync with _ExecuteHookViaImport below.
-        script = f"""
-import json, os, sys
-path = '''{self._script_fullpath}'''
-kwargs = json.loads('''{json.dumps(kwargs)}''')
-context = json.loads('''{json.dumps(context)}''')
-sys.path.insert(0, os.path.dirname(path))
-data = open(path).read()
-exec(compile(data, path, 'exec'), context)
-context['main'](**kwargs)
-"""
-
-        # We pass the script via stdin to avoid OS argv limits.  It also makes
-        # unhandled exception tracebacks less verbose/confusing for users.
-        cmd = [interp, "-c", "import sys; exec(sys.stdin.read())"]
-        proc = subprocess.Popen(cmd, stdin=subprocess.PIPE)
-        proc.communicate(input=script.encode("utf-8"))
-        if proc.returncode:
-            raise HookError(f"Failed to run {self._hook_type} hook.")
-
-=======
->>>>>>> 1544afe4
     def _ExecuteHookViaImport(self, data, context, **kwargs):
         """Execute the hook code in |data| directly.
 
